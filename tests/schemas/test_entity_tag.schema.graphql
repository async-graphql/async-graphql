type MyCustomObjTagged @tag(name: "tagged") @tag(name: "object") @tag(name: "with") @tag(name: "multiple") @tag(name: "tags") {
	a: Int!
	customObjectTagged: Int! @tag(name: "tagged_custom_object_field")
}

enum MyEnumTagged @tag(name: "tagged_num") {
	OPTION_A
	OPTION_B
	OPTION_C
}

enum MyEnumVariantTagged {
	OPTION_A_TAGGED @tag(name: "tagged_enum_option")
	OPTION_B
	OPTION_C
}

input MyInputObjFieldTagged {
	inputFieldTaggedA: Int! @tag(name: "tagged_input_object_field")
}

input MyInputObjTagged @tag(name: "input_object_tag") {
	a: Int!
}

type MyInterfaceObjA implements MyInterfaceTagged {
	taggedInterfaceValue: String!
}

type MyInterfaceObjB implements MyInterfaceTagged @tag(name: "interface_object") {
	taggedInterfaceValue: String!
}

interface MyInterfaceTagged @tag(name: "tagged_interface") {
	taggedInterfaceValue: String! @tag(name: "tagged_interface_field")
}

scalar MyNumberTagged @tag(name: "tagged_scalar")

type MyObjFieldTagged @key(fields: "id") {
	objFieldTaggedA: Int! @tag(name: "tagged_field")
}

type MyObjTagged @key(fields: "id") @tag(name: "tagged_simple_object") {
	a: Int!
}

union MyUnionTagged @tag(name: "tagged_union") = MyInterfaceObjA | MyInterfaceObjB

extend type Query {
	enumVariantTagged(id: Int!): MyEnumVariantTagged!
	enumTagged(id: Int!): MyEnumTagged!
	taggedField(id: Int!): Int! @tag(name: "tagged_\"field\"")
	taggedArgument(id: Int! @tag(name: "tagged_argument")): Int!
	taggedInterface: MyInterfaceTagged!
	taggedUnion: MyUnionTagged!
	taggedScalar: MyNumberTagged!
	taggedInputField(value: MyInputObjFieldTagged!): Int!
	taggedInput(value: MyInputObjTagged!): Int!
	taggedCustomObject: MyCustomObjTagged!
}

<<<<<<< HEAD

"""
Directs the executor to include this field or fragment only when the `if` argument is true.
"""
=======
>>>>>>> fd48bc2c
directive @include(if: Boolean!) on FIELD | FRAGMENT_SPREAD | INLINE_FRAGMENT
"""
Directs the executor to skip this field or fragment when the `if` argument is true.
"""
directive @skip(if: Boolean!) on FIELD | FRAGMENT_SPREAD | INLINE_FRAGMENT
extend schema @link(
	url: "https://specs.apollo.dev/federation/v2.3",
	import: ["@key", "@tag", "@shareable", "@inaccessible", "@override", "@external", "@provides", "@requires", "@composeDirective", "@interfaceObject"]
)<|MERGE_RESOLUTION|>--- conflicted
+++ resolved
@@ -60,13 +60,9 @@
 	taggedCustomObject: MyCustomObjTagged!
 }
 
-<<<<<<< HEAD
-
 """
 Directs the executor to include this field or fragment only when the `if` argument is true.
 """
-=======
->>>>>>> fd48bc2c
 directive @include(if: Boolean!) on FIELD | FRAGMENT_SPREAD | INLINE_FRAGMENT
 """
 Directs the executor to skip this field or fragment when the `if` argument is true.
