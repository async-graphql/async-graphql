--- conflicted
+++ resolved
@@ -219,15 +219,11 @@
     #[darling(default)]
     pub input_name: Option<String>,
     #[darling(default)]
-<<<<<<< HEAD
     pub input_name_suffix: Option<String>,
     #[darling(default)]
-    pub guard: Option<SpannedValue<String>>,
-=======
     pub guard: Option<Expr>,
     #[darling(default, multiple, rename = "directive")]
     pub directives: Vec<Expr>,
->>>>>>> 5ada58fa
 }
 
 #[derive(FromMeta, Default)]
