--- conflicted
+++ resolved
@@ -33,11 +33,7 @@
     ) -> Option<Pin<Box<dyn Stream<Item = Response> + 'a>>>;
 }
 
-<<<<<<< HEAD
-type BoxFieldStream<'a> = Pin<Box<dyn Stream<Item = Response> + 'a>>;
-=======
-pub(crate) type BoxFieldStream<'a> = Pin<Box<dyn Stream<Item = Response> + 'a + Send>>;
->>>>>>> 7162bf8a
+pub(crate) type BoxFieldStream<'a> = Pin<Box<dyn Stream<Item = Response> + 'a>>;
 
 pub(crate) fn collect_subscription_streams<'a, T: SubscriptionType + 'static>(
     ctx: &ContextSelectionSet<'a>,
