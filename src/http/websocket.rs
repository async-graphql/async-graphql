//! WebSocket transport for subscription

use std::{
    collections::HashMap,
    future::Future,
    pin::Pin,
    sync::Arc,
    task::{Context, Poll},
};

use futures_util::{
    future::{BoxFuture, Ready},
    stream::Stream,
    FutureExt, StreamExt,
};
use pin_project_lite::pin_project;
use serde::{Deserialize, Serialize};

use crate::{Data, Error, Executor, Request, Response, Result};

/// All known protocols based on WebSocket.
pub const ALL_WEBSOCKET_PROTOCOLS: [&str; 2] = ["graphql-transport-ws", "graphql-ws"];

/// An enum representing the various forms of a WebSocket message.
#[derive(Clone, Debug)]
pub enum WsMessage {
    /// A text WebSocket message
    Text(String),

    /// A close message with the close frame.
    Close(u16, String),
}

impl WsMessage {
    /// Returns the contained [WsMessage::Text] value, consuming the `self`
    /// value.
    ///
    /// Because this function may panic, its use is generally discouraged.
    ///
    /// # Panics
    ///
    /// Panics if the self value not equals [WsMessage::Text].
    pub fn unwrap_text(self) -> String {
        match self {
            Self::Text(text) => text,
            Self::Close(_, _) => panic!("Not a text message"),
        }
    }

    /// Returns the contained [WsMessage::Close] value, consuming the `self`
    /// value.
    ///
    /// Because this function may panic, its use is generally discouraged.
    ///
    /// # Panics
    ///
    /// Panics if the self value not equals [WsMessage::Close].
    pub fn unwrap_close(self) -> (u16, String) {
        match self {
            Self::Close(code, msg) => (code, msg),
            Self::Text(_) => panic!("Not a close message"),
        }
    }
}

pin_project! {
    /// A GraphQL connection over websocket.
    ///
    /// # References
    ///
    /// - [subscriptions-transport-ws](https://github.com/apollographql/subscriptions-transport-ws/blob/master/PROTOCOL.md)
    /// - [graphql-ws](https://github.com/enisdenjo/graphql-ws/blob/master/PROTOCOL.md)
    pub struct WebSocket<S, E, OnInit> {
        on_connection_init: Option<OnInit>,
        init_fut: Option<BoxFuture<'static, Result<Data>>>,
        connection_data: Option<Data>,
        data: Option<Arc<Data>>,
<<<<<<< HEAD
        schema: Schema<Query, Mutation, Subscription>,
        streams: HashMap<String, Pin<Box<dyn Stream<Item = Response>>>>,
=======
        executor: E,
        streams: HashMap<String, Pin<Box<dyn Stream<Item = Response> + Send>>>,
>>>>>>> 7162bf8a
        #[pin]
        stream: S,
        protocol: Protocols,
    }
}

type MessageMapStream<S> =
    futures_util::stream::Map<S, fn(<S as Stream>::Item) -> serde_json::Result<ClientMessage>>;

type DefaultOnConnInitType = fn(serde_json::Value) -> Ready<Result<Data>>;

fn default_on_connection_init(_: serde_json::Value) -> Ready<Result<Data>> {
    futures_util::future::ready(Ok(Data::default()))
}

impl<S, E> WebSocket<S, E, DefaultOnConnInitType>
where
    E: Executor,
    S: Stream<Item = serde_json::Result<ClientMessage>>,
{
    /// Create a new websocket from [`ClientMessage`] stream.
    pub fn from_message_stream(executor: E, stream: S, protocol: Protocols) -> Self {
        WebSocket {
            on_connection_init: Some(default_on_connection_init),
            init_fut: None,
            connection_data: None,
            data: None,
            executor,
            streams: HashMap::new(),
            stream,
            protocol,
        }
    }
}

impl<S, E> WebSocket<MessageMapStream<S>, E, DefaultOnConnInitType>
where
    E: Executor,
    S: Stream,
    S::Item: AsRef<[u8]>,
{
    /// Create a new websocket from bytes stream.
    pub fn new(executor: E, stream: S, protocol: Protocols) -> Self {
        let stream = stream
            .map(ClientMessage::from_bytes as fn(S::Item) -> serde_json::Result<ClientMessage>);
        WebSocket::from_message_stream(executor, stream, protocol)
    }
}

impl<S, E, OnInit> WebSocket<S, E, OnInit>
where
    E: Executor,
    S: Stream<Item = serde_json::Result<ClientMessage>>,
{
    /// Specify a connection data.
    ///
    /// This data usually comes from HTTP requests.
    /// When the `GQL_CONNECTION_INIT` message is received, this data will be
    /// merged with the data returned by the closure specified by
    /// `with_initializer` into the final subscription context data.
    #[must_use]
    pub fn connection_data(mut self, data: Data) -> Self {
        self.connection_data = Some(data);
        self
    }

    /// Specify a connection initialize callback function.
    ///
    /// This function if present, will be called with the data sent by the
    /// client in the [`GQL_CONNECTION_INIT` message](https://github.com/apollographql/subscriptions-transport-ws/blob/master/PROTOCOL.md#gql_connection_init).
    /// From that point on the returned data will be accessible to all requests.
    #[must_use]
    pub fn on_connection_init<F, R>(self, callback: F) -> WebSocket<S, E, F>
    where
        F: FnOnce(serde_json::Value) -> R + 'static,
        R: Future<Output = Result<Data>> + 'static,
    {
        WebSocket {
            on_connection_init: Some(callback),
            init_fut: self.init_fut,
            connection_data: self.connection_data,
            data: self.data,
            executor: self.executor,
            streams: self.streams,
            stream: self.stream,
            protocol: self.protocol,
        }
    }
}

impl<S, E, OnInit, InitFut> Stream for WebSocket<S, E, OnInit>
where
    E: Executor,
    S: Stream<Item = serde_json::Result<ClientMessage>>,
<<<<<<< HEAD
    Query: ObjectType + 'static,
    Mutation: ObjectType + 'static,
    Subscription: SubscriptionType + 'static,
    OnInit: FnOnce(serde_json::Value) -> InitFut + Send + Sync + 'static,
    InitFut: Future<Output = Result<Data>> + Send + Sync + 'static,
=======
    OnInit: FnOnce(serde_json::Value) -> InitFut + Send + 'static,
    InitFut: Future<Output = Result<Data>> + Send + 'static,
>>>>>>> 7162bf8a
{
    type Item = WsMessage;

    fn poll_next(self: Pin<&mut Self>, cx: &mut Context) -> Poll<Option<Self::Item>> {
        let mut this = self.project();

        if this.init_fut.is_none() {
            while let Poll::Ready(message) = Pin::new(&mut this.stream).poll_next(cx) {
                let message = match message {
                    Some(message) => message,
                    None => return Poll::Ready(None),
                };

                let message: ClientMessage = match message {
                    Ok(message) => message,
                    Err(err) => return Poll::Ready(Some(WsMessage::Close(1002, err.to_string()))),
                };

                match message {
                    ClientMessage::ConnectionInit { payload } => {
                        if let Some(on_connection_init) = this.on_connection_init.take() {
                            *this.init_fut = Some(Box::pin(async move {
                                on_connection_init(payload.unwrap_or_default()).await
                            }));
                            break;
                        } else {
                            match this.protocol {
                                Protocols::SubscriptionsTransportWS => {
                                    return Poll::Ready(Some(WsMessage::Text(
                                        serde_json::to_string(&ServerMessage::ConnectionError {
                                            payload: Error::new(
                                                "Too many initialisation requests.",
                                            ),
                                        })
                                        .unwrap(),
                                    )));
                                }
                                Protocols::GraphQLWS => {
                                    return Poll::Ready(Some(WsMessage::Close(
                                        4429,
                                        "Too many initialisation requests.".to_string(),
                                    )));
                                }
                            }
                        }
                    }
                    ClientMessage::Start {
                        id,
                        payload: request,
                    } => {
                        if let Some(data) = this.data.clone() {
                            this.streams.insert(
                                id,
                                Box::pin(this.executor.execute_stream(request, Some(data))),
                            );
                        } else {
                            return Poll::Ready(Some(WsMessage::Close(
                                1011,
                                "The handshake is not completed.".to_string(),
                            )));
                        }
                    }
                    ClientMessage::Stop { id } => {
                        if this.streams.remove(&id).is_some() {
                            return Poll::Ready(Some(WsMessage::Text(
                                serde_json::to_string(&ServerMessage::Complete { id: &id })
                                    .unwrap(),
                            )));
                        }
                    }
                    // Note: in the revised `graphql-ws` spec, there is no equivalent to the
                    // `CONNECTION_TERMINATE` `client -> server` message; rather, disconnection is
                    // handled by disconnecting the websocket
                    ClientMessage::ConnectionTerminate => return Poll::Ready(None),
                    // Pong must be sent in response from the receiving party as soon as possible.
                    ClientMessage::Ping { .. } => {
                        return Poll::Ready(Some(WsMessage::Text(
                            serde_json::to_string(&ServerMessage::Pong { payload: None }).unwrap(),
                        )));
                    }
                    ClientMessage::Pong { .. } => {
                        // Do nothing...
                    }
                }
            }
        }

        if let Some(init_fut) = this.init_fut {
            if let Poll::Ready(res) = init_fut.poll_unpin(cx) {
                *this.init_fut = None;
                return match res {
                    Ok(data) => {
                        let mut ctx_data = this.connection_data.take().unwrap_or_default();
                        ctx_data.merge(data);
                        *this.data = Some(Arc::new(ctx_data));
                        Poll::Ready(Some(WsMessage::Text(
                            serde_json::to_string(&ServerMessage::ConnectionAck).unwrap(),
                        )))
                    }
                    Err(err) => match this.protocol {
                        Protocols::SubscriptionsTransportWS => Poll::Ready(Some(WsMessage::Text(
                            serde_json::to_string(&ServerMessage::ConnectionError {
                                payload: Error::new(err.message),
                            })
                            .unwrap(),
                        ))),
                        Protocols::GraphQLWS => {
                            Poll::Ready(Some(WsMessage::Close(1002, err.message)))
                        }
                    },
                };
            }
        }

        for (id, stream) in &mut *this.streams {
            match Pin::new(stream).poll_next(cx) {
                Poll::Ready(Some(payload)) => {
                    return Poll::Ready(Some(WsMessage::Text(
                        serde_json::to_string(&this.protocol.next_message(id, payload)).unwrap(),
                    )));
                }
                Poll::Ready(None) => {
                    let id = id.clone();
                    this.streams.remove(&id);
                    return Poll::Ready(Some(WsMessage::Text(
                        serde_json::to_string(&ServerMessage::Complete { id: &id }).unwrap(),
                    )));
                }
                Poll::Pending => {}
            }
        }

        Poll::Pending
    }
}

/// Specification of which GraphQL Over WebSockets protocol is being utilized
#[derive(Debug, Copy, Clone, Eq, PartialEq, Hash)]
pub enum Protocols {
    /// [subscriptions-transport-ws protocol](https://github.com/apollographql/subscriptions-transport-ws/blob/master/PROTOCOL.md).
    SubscriptionsTransportWS,
    /// [graphql-ws protocol](https://github.com/enisdenjo/graphql-ws/blob/master/PROTOCOL.md).
    GraphQLWS,
}

impl Protocols {
    /// Returns the `Sec-WebSocket-Protocol` header value for the protocol
    pub fn sec_websocket_protocol(&self) -> &'static str {
        match self {
            Protocols::SubscriptionsTransportWS => "graphql-ws",
            Protocols::GraphQLWS => "graphql-transport-ws",
        }
    }

    #[inline]
    fn next_message<'s>(&self, id: &'s str, payload: Response) -> ServerMessage<'s> {
        match self {
            Protocols::SubscriptionsTransportWS => ServerMessage::Data { id, payload },
            Protocols::GraphQLWS => ServerMessage::Next { id, payload },
        }
    }
}

impl std::str::FromStr for Protocols {
    type Err = Error;

    fn from_str(protocol: &str) -> Result<Self, Self::Err> {
        if protocol.eq_ignore_ascii_case("graphql-ws") {
            Ok(Protocols::SubscriptionsTransportWS)
        } else if protocol.eq_ignore_ascii_case("graphql-transport-ws") {
            Ok(Protocols::GraphQLWS)
        } else {
            Err(Error::new(format!(
                "Unsupported Sec-WebSocket-Protocol: {}",
                protocol
            )))
        }
    }
}

/// A websocket message received from the client
#[derive(Deserialize)]
#[serde(tag = "type", rename_all = "snake_case")]
#[allow(clippy::large_enum_variant)] // Request is at fault
pub enum ClientMessage {
    /// A new connection
    ConnectionInit {
        /// Optional init payload from the client
        payload: Option<serde_json::Value>,
    },
    /// The start of a Websocket subscription
    #[serde(alias = "subscribe")]
    Start {
        /// Message ID
        id: String,
        /// The GraphQL Request - this can be modified by protocol implementors
        /// to add files uploads.
        payload: Request,
    },
    /// The end of a Websocket subscription
    #[serde(alias = "complete")]
    Stop {
        /// Message ID
        id: String,
    },
    /// Connection terminated by the client
    ConnectionTerminate,
    /// Useful for detecting failed connections, displaying latency metrics or
    /// other types of network probing.
    ///
    /// Reference: <https://github.com/enisdenjo/graphql-ws/blob/master/PROTOCOL.md#ping>
    Ping {
        /// Additional details about the ping.
        payload: Option<serde_json::Value>,
    },
    /// The response to the Ping message.
    ///
    /// Reference: <https://github.com/enisdenjo/graphql-ws/blob/master/PROTOCOL.md#pong>
    Pong {
        /// Additional details about the pong.
        payload: Option<serde_json::Value>,
    },
}

impl ClientMessage {
    /// Creates a ClientMessage from an array of bytes
    pub fn from_bytes<T>(message: T) -> serde_json::Result<Self>
    where
        T: AsRef<[u8]>,
    {
        serde_json::from_slice(message.as_ref())
    }
}

#[derive(Serialize)]
#[serde(tag = "type", rename_all = "snake_case")]
enum ServerMessage<'a> {
    ConnectionError {
        payload: Error,
    },
    ConnectionAck,
    /// subscriptions-transport-ws protocol next payload
    Data {
        id: &'a str,
        payload: Response,
    },
    /// graphql-ws protocol next payload
    Next {
        id: &'a str,
        payload: Response,
    },
    // Not used by this library, as it's not necessary to send
    // Error {
    //     id: &'a str,
    //     payload: serde_json::Value,
    // },
    Complete {
        id: &'a str,
    },
    /// The response to the Ping message.
    ///
    /// https://github.com/enisdenjo/graphql-ws/blob/master/PROTOCOL.md#pong
    Pong {
        #[serde(skip_serializing_if = "Option::is_none")]
        payload: Option<serde_json::Value>,
    },
    // Not used by this library
    // #[serde(rename = "ka")]
    // KeepAlive
}<|MERGE_RESOLUTION|>--- conflicted
+++ resolved
@@ -75,13 +75,8 @@
         init_fut: Option<BoxFuture<'static, Result<Data>>>,
         connection_data: Option<Data>,
         data: Option<Arc<Data>>,
-<<<<<<< HEAD
-        schema: Schema<Query, Mutation, Subscription>,
+        executor: E,
         streams: HashMap<String, Pin<Box<dyn Stream<Item = Response>>>>,
-=======
-        executor: E,
-        streams: HashMap<String, Pin<Box<dyn Stream<Item = Response> + Send>>>,
->>>>>>> 7162bf8a
         #[pin]
         stream: S,
         protocol: Protocols,
@@ -176,16 +171,8 @@
 where
     E: Executor,
     S: Stream<Item = serde_json::Result<ClientMessage>>,
-<<<<<<< HEAD
-    Query: ObjectType + 'static,
-    Mutation: ObjectType + 'static,
-    Subscription: SubscriptionType + 'static,
-    OnInit: FnOnce(serde_json::Value) -> InitFut + Send + Sync + 'static,
-    InitFut: Future<Output = Result<Data>> + Send + Sync + 'static,
-=======
     OnInit: FnOnce(serde_json::Value) -> InitFut + Send + 'static,
     InitFut: Future<Output = Result<Data>> + Send + 'static,
->>>>>>> 7162bf8a
 {
     type Item = WsMessage;
 
