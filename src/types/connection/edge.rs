--- conflicted
+++ resolved
@@ -6,31 +6,6 @@
     ComplexObject, ObjectType, OutputType, SimpleObject, TypeName,
 };
 
-<<<<<<< HEAD
-pub(crate) struct CursorScalar<T: CursorType>(pub(crate) T);
-
-#[Scalar(internal, name = "String")]
-impl<T: CursorType> ScalarType for CursorScalar<T> {
-    fn parse(value: Value) -> InputValueResult<Self> {
-        match value {
-            Value::String(s) => T::decode_cursor(&s)
-                .map(Self)
-                .map_err(InputValueError::custom),
-            _ => Err(InputValueError::expected_type(value)),
-        }
-    }
-
-    fn is_valid(value: &Value) -> bool {
-        matches!(value, Value::String(_))
-    }
-
-    fn to_value(&self) -> Value {
-        Value::String(self.0.encode_cursor())
-    }
-}
-
-=======
->>>>>>> dc98552e
 /// An edge in a connection.
 #[derive(SimpleObject)]
 #[graphql(internal, name_type, shareable, complex)]
