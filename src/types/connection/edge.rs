use crate::connection::EmptyFields;
use crate::parser::types::Field;
use crate::resolver_utils::{resolve_container, ContainerType};
use crate::types::connection::CursorType;
use crate::{
<<<<<<< HEAD
    registry, Context, ContextSelectionSet, OutputValueType, Positioned, ServerResult, Type,
=======
    registry, Context, ContextSelectionSet, ObjectType, OutputValueType, Positioned, Result, Type,
>>>>>>> 79d0c80d
};
use indexmap::map::IndexMap;
use std::borrow::Cow;

/// The edge type output by the data source
pub struct Edge<C, T, E> {
    pub(crate) cursor: C,
    pub(crate) node: T,
    pub(crate) additional_fields: E,
}

impl<C, T, E> Edge<C, T, E> {
    /// Create a new edge, it can have some additional fields.
    pub fn with_additional_fields(cursor: C, node: T, additional_fields: E) -> Self {
        Self {
            cursor,
            additional_fields,
            node,
        }
    }
}

impl<C: CursorType, T> Edge<C, T, EmptyFields> {
    /// Create a new edge.
    pub fn new(cursor: C, node: T) -> Self {
        Self {
            cursor,
            node,
            additional_fields: EmptyFields,
        }
    }
}

impl<C, T, E> Type for Edge<C, T, E>
where
    C: CursorType,
    T: OutputValueType + Send + Sync,
    E: ObjectType + Sync + Send,
{
    fn type_name() -> Cow<'static, str> {
        Cow::Owned(format!("{}Edge", T::type_name()))
    }

    fn create_type_info(registry: &mut registry::Registry) -> String {
        registry.create_type::<Self, _>(|registry| {
            E::create_type_info(registry);
            let additional_fields = if let Some(registry::MetaType::Object { fields, .. }) =
                registry.types.remove(E::type_name().as_ref())
            {
                fields
            } else {
                unreachable!()
            };

            registry::MetaType::Object {
                name: Self::type_name().to_string(),
                description: Some("An edge in a connection."),
                fields: {
                    let mut fields = IndexMap::new();

                    fields.insert(
                        "node".to_string(),
                        registry::MetaField {
                            name: "node".to_string(),
                            description: Some("The item at the end of the edge"),
                            args: Default::default(),
                            ty: T::create_type_info(registry),
                            deprecation: None,
                            cache_control: Default::default(),
                            external: false,
                            requires: None,
                            provides: None,
                        },
                    );

                    fields.insert(
                        "cursor".to_string(),
                        registry::MetaField {
                            name: "cursor".to_string(),
                            description: Some("A cursor for use in pagination"),
                            args: Default::default(),
                            ty: String::create_type_info(registry),
                            deprecation: None,
                            cache_control: Default::default(),
                            external: false,
                            requires: None,
                            provides: None,
                        },
                    );

                    fields.extend(additional_fields);
                    fields
                },
                cache_control: Default::default(),
                extends: false,
                keys: None,
            }
        })
    }
}

#[async_trait::async_trait]
impl<C, T, E> ContainerType for Edge<C, T, E>
where
    C: CursorType + Send + Sync,
    T: OutputValueType + Send + Sync,
    E: ObjectType + Sync + Send,
{
    async fn resolve_field(&self, ctx: &Context<'_>) -> ServerResult<Option<serde_json::Value>> {
        if ctx.item.node.name.node == "node" {
            let ctx_obj = ctx.with_selection_set(&ctx.item.node.selection_set);
            return OutputValueType::resolve(&self.node, &ctx_obj, ctx.item)
                .await
                .map(Some);
        } else if ctx.item.node.name.node == "cursor" {
            return Ok(Some(self.cursor.encode_cursor().into()));
        }

        self.additional_fields.resolve_field(ctx).await
    }
}

#[async_trait::async_trait]
impl<C, T, E> OutputValueType for Edge<C, T, E>
where
    C: CursorType + Send + Sync,
    T: OutputValueType + Send + Sync,
    E: ObjectType + Sync + Send,
{
    async fn resolve(
        &self,
        ctx: &ContextSelectionSet<'_>,
        _field: &Positioned<Field>,
<<<<<<< HEAD
    ) -> ServerResult<serde_json::Value> {
        resolve_object(ctx, self).await
=======
    ) -> Result<serde_json::Value> {
        resolve_container(ctx, self).await
>>>>>>> 79d0c80d
    }
}

impl<C, T, E> ObjectType for Edge<C, T, E>
where
    C: CursorType + Send + Sync,
    T: OutputValueType + Send + Sync,
    E: ObjectType + Sync + Send,
{
}<|MERGE_RESOLUTION|>--- conflicted
+++ resolved
@@ -3,11 +3,8 @@
 use crate::resolver_utils::{resolve_container, ContainerType};
 use crate::types::connection::CursorType;
 use crate::{
-<<<<<<< HEAD
-    registry, Context, ContextSelectionSet, OutputValueType, Positioned, ServerResult, Type,
-=======
-    registry, Context, ContextSelectionSet, ObjectType, OutputValueType, Positioned, Result, Type,
->>>>>>> 79d0c80d
+    registry, Context, ContextSelectionSet, ObjectType, OutputValueType, Positioned, ServerResult,
+    Type,
 };
 use indexmap::map::IndexMap;
 use std::borrow::Cow;
@@ -141,13 +138,8 @@
         &self,
         ctx: &ContextSelectionSet<'_>,
         _field: &Positioned<Field>,
-<<<<<<< HEAD
     ) -> ServerResult<serde_json::Value> {
-        resolve_object(ctx, self).await
-=======
-    ) -> Result<serde_json::Value> {
         resolve_container(ctx, self).await
->>>>>>> 79d0c80d
     }
 }
 
