use std::{borrow::Cow, io::Read, sync::Arc};

#[cfg(feature = "unblock")]
use futures_util::io::AsyncRead;

use crate::{
    registry, registry::MetaTypeId, Context, InputType, InputValueError, InputValueResult, Value,
};

/// A file upload value.
pub struct UploadValue {
    /// The name of the file.
    pub filename: String,
    /// The content type of the file.
    pub content_type: Option<String>,
    /// The file data.
    #[cfg(feature = "tempfile")]
    pub content: std::fs::File,
    /// The file data.
    #[cfg(not(feature = "tempfile"))]
    pub content: bytes::Bytes,
}

impl UploadValue {
    /// Attempt to clone the upload value. This type's `Clone` implementation
    /// simply calls this and panics on failure.
    ///
    /// # Errors
    ///
    /// Fails if cloning the inner `File` fails.
    pub fn try_clone(&self) -> std::io::Result<Self> {
        #[cfg(feature = "tempfile")]
        {
            Ok(Self {
                filename: self.filename.clone(),
                content_type: self.content_type.clone(),
                content: self.content.try_clone()?,
            })
        }

        #[cfg(not(feature = "tempfile"))]
        {
            Ok(Self {
                filename: self.filename.clone(),
                content_type: self.content_type.clone(),
                content: self.content.clone(),
            })
        }
    }

    /// Convert to a `Read`.
    ///
    /// **Note**: this is a *synchronous/blocking* reader.
<<<<<<< HEAD
    pub fn into_read(self) -> impl Read + 'static {
        self.content
=======
    pub fn into_read(self) -> impl Read + Sync + Send + 'static {
        #[cfg(feature = "tempfile")]
        {
            self.content
        }

        #[cfg(not(feature = "tempfile"))]
        {
            std::io::Cursor::new(self.content)
        }
>>>>>>> 7162bf8a
    }

    /// Convert to a `AsyncRead`.
    #[cfg(feature = "unblock")]
    #[cfg_attr(docsrs, doc(cfg(feature = "unblock")))]
<<<<<<< HEAD
    /// Convert to a `AsyncRead`.
    pub fn into_async_read(self) -> impl AsyncRead + 'static {
        blocking::Unblock::new(self.content)
=======
    pub fn into_async_read(self) -> impl AsyncRead + Sync + Send + 'static {
        #[cfg(feature = "tempfile")]
        {
            blocking::Unblock::new(self.content)
        }

        #[cfg(not(feature = "tempfile"))]
        {
            std::io::Cursor::new(self.content)
        }
>>>>>>> 7162bf8a
    }

    /// Returns the size of the file, in bytes.
    pub fn size(&self) -> std::io::Result<u64> {
        #[cfg(feature = "tempfile")]
        {
            self.content.metadata().map(|meta| meta.len())
        }

        #[cfg(not(feature = "tempfile"))]
        {
            Ok(self.content.len() as u64)
        }
    }
}

/// Uploaded file
///
/// **Reference:** <https://github.com/jaydenseric/graphql-multipart-request-spec>
///
///
/// Graphql supports file uploads via `multipart/form-data`.
/// Enable this feature by accepting an argument of type `Upload` (single file)
/// or `Vec<Upload>` (multiple files) in your mutation like in the example blow.
///
///
/// # Example
/// *[Full Example](<https://github.com/async-graphql/examples/blob/master/models/files/src/lib.rs>)*
///
/// ```
/// use async_graphql::*;
///
/// struct Mutation;
///
/// #[Object]
/// impl Mutation {
///     async fn upload(&self, ctx: &Context<'_>, file: Upload) -> bool {
///         println!("upload: filename={}", file.value(ctx).unwrap().filename);
///         true
///     }
/// }
/// ```
/// # Example Curl Request
///
/// Assuming you have defined your Mutation like in the example above,
/// you can now upload a file `myFile.txt` with the below curl command:
///
/// ```curl
/// curl 'localhost:8000' \
/// --form 'operations={
///         "query": "mutation ($file: Upload!) { upload(file: $file)  }",
///         "variables": { "file": null }}' \
/// --form 'map={ "0": ["variables.file"] }' \
/// --form '0=@myFile.txt'
/// ```
pub struct Upload(usize);

impl Upload {
    /// Get the upload value.
    pub fn value(&self, ctx: &Context<'_>) -> std::io::Result<UploadValue> {
        ctx.query_env.uploads[self.0].try_clone()
    }
}

impl InputType for Upload {
    type RawValueType = Self;

    fn type_name() -> Cow<'static, str> {
        Cow::Borrowed("Upload")
    }

    fn create_type_info(registry: &mut registry::Registry) -> String {
        registry.create_input_type::<Self, _>(MetaTypeId::Scalar, |_| registry::MetaType::Scalar {
            name: Self::type_name().to_string(),
            description: None,
            is_valid: Some(Arc::new(|value| matches!(value, Value::String(_)))),
            visible: None,
            inaccessible: false,
            tags: Default::default(),
            specified_by_url: Some(
                "https://github.com/jaydenseric/graphql-multipart-request-spec".to_string(),
            ),
        })
    }

    fn parse(value: Option<Value>) -> InputValueResult<Self> {
        const PREFIX: &str = "#__graphql_file__:";
        let value = value.unwrap_or_default();
        if let Value::String(s) = &value {
            if let Some(filename) = s.strip_prefix(PREFIX) {
                return Ok(Upload(filename.parse::<usize>().unwrap()));
            }
        }
        Err(InputValueError::expected_type(value))
    }

    fn to_value(&self) -> Value {
        Value::Null
    }

    fn as_raw_value(&self) -> Option<&Self::RawValueType> {
        Some(self)
    }
}<|MERGE_RESOLUTION|>--- conflicted
+++ resolved
@@ -51,11 +51,7 @@
     /// Convert to a `Read`.
     ///
     /// **Note**: this is a *synchronous/blocking* reader.
-<<<<<<< HEAD
     pub fn into_read(self) -> impl Read + 'static {
-        self.content
-=======
-    pub fn into_read(self) -> impl Read + Sync + Send + 'static {
         #[cfg(feature = "tempfile")]
         {
             self.content
@@ -65,18 +61,12 @@
         {
             std::io::Cursor::new(self.content)
         }
->>>>>>> 7162bf8a
     }
 
     /// Convert to a `AsyncRead`.
     #[cfg(feature = "unblock")]
     #[cfg_attr(docsrs, doc(cfg(feature = "unblock")))]
-<<<<<<< HEAD
-    /// Convert to a `AsyncRead`.
     pub fn into_async_read(self) -> impl AsyncRead + 'static {
-        blocking::Unblock::new(self.content)
-=======
-    pub fn into_async_read(self) -> impl AsyncRead + Sync + Send + 'static {
         #[cfg(feature = "tempfile")]
         {
             blocking::Unblock::new(self.content)
@@ -86,7 +76,6 @@
         {
             std::io::Cursor::new(self.content)
         }
->>>>>>> 7162bf8a
     }
 
     /// Returns the size of the file, in bytes.
