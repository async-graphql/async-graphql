--- conflicted
+++ resolved
@@ -168,15 +168,9 @@
             if let Some(cache_control) = self.0.cache_control().value() {
                 res.append_header(("cache-control", cache_control));
             }
-<<<<<<< HEAD
-            for (name, value) in self.0.http_headers() {
-                res.append_header((name, value));
-            }
-=======
         }
         for (name, value) in self.0.http_headers() {
             res.header(name, value);
->>>>>>> c5af3c77
         }
         res.body(serde_json::to_string(&self.0).unwrap())
     }
